package ha

import (
	"errors"
	"math/rand"
	"time"

	"github.com/rabbitmq/rabbitmq-stream-go-client/pkg/logs"
	"github.com/rabbitmq/rabbitmq-stream-go-client/pkg/stream"
)

const (
	StatusOpen               = 1
	StatusClosed             = 2
	StatusStreamDoesNotExist = 3
	StatusReconnecting       = 4
)

type newEntityInstance func() error

type IReliable interface {
	setStatus(value int)
	getInfo() string
	getEnv() *stream.Environment
	getNewInstance() newEntityInstance
	getTimeOut() time.Duration
	getStreamName() string

	GetStatus() int
	GetStatusAsString() string
}

// Retry is a function that retries the IReliable to the stream
// The first step is to set the status to reconnecting
// Then it sleeps for a random time between 2 and the timeout to avoid overlapping with other reconnecting
// Then it checks if the stream exists. During the restart the stream could be deleted
// If the stream does not exist it returns a StreamDoesNotExist error
// If the stream exists it tries to create a new instance of the IReliable

//
// The stream could be in a `StreamNotAvailable` status or the `LeaderNotReady`
// `StreamNotAvailable`  is a server side error: Stream exists but is not available for the producer and consumer
// `LeaderNotReady` is a client side error: Stream exists it is Ready but the leader is not elected yet. It is mandatory for the Producer
// In both cases it retries the reconnection

func retry(backoff int, reliable IReliable, streamName string) (error, bool) {
	waitTime := randomWaitWithBackoff(backoff)
	logs.LogInfo("[Reliable] - The %s for the stream %s is in reconnection in %d milliseconds", reliable.getInfo(), streamName, waitTime)
	time.Sleep(time.Duration(waitTime) * time.Millisecond)
	streamMetaData, errS := reliable.getEnv().StreamMetaData(streamName)
	if errors.Is(errS, stream.StreamDoesNotExist) {
		logs.LogInfo("[Reliable] - The stream %s does not exist for %s. Stopping it", streamName, reliable.getInfo())
		return errS, false
	}
	if errors.Is(errS, stream.StreamNotAvailable) {
		logs.LogInfo("[Reliable] - The stream %s is not available for %s. Trying to reconnect", streamName, reliable.getInfo())
		return retry(backoff+1, reliable, streamName)
	}
	if errors.Is(errS, stream.LeaderNotReady) {
		logs.LogInfo("[Reliable] - The leader for the stream %s is not ready for %s. Trying to reconnect", streamName, reliable.getInfo())
		return retry(backoff+1, reliable, streamName)
	}

	if errors.Is(errS, stream.StreamMetadataFailure) {
		logs.LogInfo("[Reliable] - Fail to retrieve the %s metadata for %s. Trying to reconnect", streamName, reliable.getInfo())
		return retry(backoff+1, reliable, streamName)
	}

	var result error
	if streamMetaData != nil {
		logs.LogInfo("[Reliable] - The stream %s exists. Reconnecting the %s.", streamName, reliable.getInfo())
		result = reliable.getNewInstance()()
		if result == nil {
			logs.LogInfo("[Reliable] - The stream %s exists. %s reconnected.", reliable.getInfo(), streamName)
		} else {
			logs.LogInfo("[Reliable] - error %s creating %s for the stream %s. Trying to reconnect", result, reliable.getInfo(), streamName)
			return retry(backoff+1, reliable, streamName)
		}
	} else {
		logs.LogError("[Reliable] - The stream %s does not exist for %s. Closing..", streamName, reliable.getInfo())
		return stream.StreamDoesNotExist, false
	}

	return result, true
}

func randomWaitWithBackoff(attempt int) int {
	r := rand.New(rand.NewSource(time.Now().Unix()))
	baseWait := 3_000 + r.Intn(8_000)

	// Calculate the wait time considering the number of attempts
	waitTime := min(baseWait*(1<<(attempt-1)), 15_000)

	return waitTime
<<<<<<< HEAD
}

func getStatusAsString(c IReliable) string {
	switch c.GetStatus() {
	case StatusOpen:
		return "Open"
	case StatusClosed:
		return "Closed"
	case StatusStreamDoesNotExist:
		return "StreamDoesNotExist"
	case StatusReconnecting:
		return "Reconnecting"
	default:
		return "Unknown"
	}
=======
>>>>>>> 2d47c023
}<|MERGE_RESOLUTION|>--- conflicted
+++ resolved
@@ -92,9 +92,6 @@
 	waitTime := min(baseWait*(1<<(attempt-1)), 15_000)
 
 	return waitTime
-<<<<<<< HEAD
-}
-
 func getStatusAsString(c IReliable) string {
 	switch c.GetStatus() {
 	case StatusOpen:
@@ -108,6 +105,4 @@
 	default:
 		return "Unknown"
 	}
-=======
->>>>>>> 2d47c023
 }